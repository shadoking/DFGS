import argparse, os, sys, datetime, glob

sys.path.insert(1, os.path.join(sys.path[0], '..'))
from omegaconf import OmegaConf
import torch
import torch.nn as nn
import numpy as np
from transformers import logging as transf_logging
from pytorch_lightning import seed_everything
from utils.utils import instantiate_from_config
from main.utils_train import set_logger, init_workspace, load_checkpoints
from plyfile import PlyData
from einops import rearrange, repeat
import torchvision.transforms as transforms
from PIL import Image
from tqdm import tqdm
from read_write_model import read_images_binary
from scipy.spatial.transform import Rotation as R
<<<<<<< HEAD
=======
import open3d as o3d
import matplotlib.pyplot as plt
from mpl_toolkits.mplot3d import Axes3D
>>>>>>> b8349931


def get_nondefault_trainer_args(args):
    parser = argparse.ArgumentParser()
    default_trainer_args = parser.parse_args([])
    return sorted(k for k in vars(default_trainer_args) if getattr(args, k) != getattr(default_trainer_args, k))


def get_latent_z(model, videos):
    b, c, t, h, w = videos.shape
    x = rearrange(videos, 'b c t h w -> (b t) c h w')
    z = model.encode_first_stage(x)
    z = rearrange(z, '(b t) c h w -> b c t h w', b=b, t=t)
    return z


class DiffusionModule(nn.Module):
    def __init__(self, parser, config_dir, save_dir, prompt_dir, epochs=500, save_every_n_epoch=100, device="cuda"):
        super().__init__()
        self.save_dir = save_dir
        self.prompt_dir = prompt_dir
        self.device = device
        self.epochs = epochs
        self.save_every_n_epoch = save_every_n_epoch

        now = datetime.datetime.now().strftime("%Y-%m-%dT%H-%M-%S")

        ## Extends existing argparse by default Trainer attributes
        args, unknown = parser.parse_known_args()
        ## disable transformer warning
        transf_logging.set_verbosity_error()
        seed_everything(args.seed)
        ## yaml configs: "model" | "data" | "lightning"
        configs = [OmegaConf.load(cfg) for cfg in config_dir]
        cli = OmegaConf.from_dotlist(unknown)
        config = OmegaConf.merge(*configs, cli)

        lightning_config = config.pop("lightning", OmegaConf.create())
        trainer_config = lightning_config.get("trainer", OmegaConf.create())
        workdir, ckptdir, cfgdir, loginfo = init_workspace(args.name, args.logdir, config, lightning_config, 0)
        logger = set_logger(logfile=os.path.join(loginfo, 'log_%s.txt' % (now)))

        ## 解析配置
        args, unknown = parser.parse_known_args()
        seed = args.seed if hasattr(args, "seed") else 42
        torch.manual_seed(seed)

        configs = [OmegaConf.load(cfg) for cfg in config_dir]
        cli = OmegaConf.from_dotlist(unknown)
        config = OmegaConf.merge(*configs, cli)

        lightning_config = config.pop("lightning", OmegaConf.create())
        trainer_config = lightning_config.get("trainer", OmegaConf.create())

        logger.info("***** Configing Model *****")
        config.model.params.logdir = workdir
        model = instantiate_from_config(config.model)
        model = load_checkpoints(model, config.model)
        if model.rescale_betas_zero_snr:
            model.register_schedule(given_betas=model.given_betas, beta_schedule=model.beta_schedule,
                                    timesteps=model.timesteps,
                                    linear_start=model.linear_start, linear_end=model.linear_end,
                                    cosine_s=model.cosine_s)

        ## update trainer config
        for k in get_nondefault_trainer_args(args):
            trainer_config[k] = getattr(args, k)

        ## setup learning rate
        base_lr = config.model.base_learning_rate
        model.learning_rate = base_lr

        self.model = model.to(device)

    def training_step(self):
        loss, loss_dict = self.shared_step()
        # self.model.log_dict(loss_dict, prog_bar=True, logger=True, on_step=True, on_epoch=True, sync_dist=False)
<<<<<<< HEAD
        return loss, loss_dict
    
=======
        return loss

>>>>>>> b8349931
    def shared_step(self, **kwargs):
        x, c, poses, fs = self.get_batch_input(return_fs=True)
        # kwargs.update({"fs": fs.long()})
        loss, loss_dict = self.model(x, c, poses, **kwargs)
        return loss, loss_dict

    def get_batch_input(self, return_fs=False, return_pose=True, fs=3):
        filename_list, data_list, prompt_list, pointcloud_list, pose_list = self.get_data()
        prompts = prompt_list[0]
        videos = data_list[0]
        # filenames = filename_list[0]
        pointcloud = pointcloud_list[0]
        pose = pose_list[0]  # (1, 2, 7)

        if isinstance(videos, list):
            videos = torch.stack(videos, dim=0).to("cuda")
        else:
            videos = videos.unsqueeze(0).to("cuda")

        fs = torch.tensor([fs], dtype=torch.long, device=self.device)

        img = videos[:, :, 0]  # bchw
        img_emb = self.model.embedder(img)  ## blc
        img_emb = self.model.image_proj_model(img_emb)

        pc_emb = self.model.pc_embedder(pointcloud)
<<<<<<< HEAD
        
        poses_all = self.get_new_pose(poses)
        
=======

        ## TODO 根据首尾帧POSE以及帧数预测出全部
        # (16, 7)
        all_poses = self.get_new_pose(pose)  # (16, 7)形状的所有位姿，前两个是原始位姿 pose是初始的两个位姿

>>>>>>> b8349931
        cond_emb = self.model.get_learned_conditioning(prompts)
        cond = {"c_crossattn": [torch.cat([cond_emb, img_emb, pc_emb], dim=1)]}
        # cond = {"c_crossattn": [torch.cat([cond_emb, img_emb], dim=1)]}
        if self.model.model.conditioning_key == 'hybrid':
            z = get_latent_z(self.model, videos)  # b c t h w
            img_cat_cond = torch.zeros_like(z)
            img_cat_cond[:, :, 0, :, :] = z[:, :, 0, :, :]
            img_cat_cond[:, :, -1, :, :] = z[:, :, -1, :, :]

            cond["c_concat"] = [img_cat_cond]  # b c 1 h w [1, 4, 16, 64, 64]

        out = [z, cond]

        if return_pose:
            out.append(pose)

        if return_fs:
            out.append(fs)

        return out

    # new_poses return (16, 7) 固定椭圆 没有限制在一个椭圆轨道之内
    def get_new_pose(original_pose, num_views=14):
        """
        根据两个初始相机的位姿生成一个椭圆轨道，并在轨道上生成新的视角和位姿，且仅在两个初始位姿之间。

        参数:
            original_pose (torch.Tensor 或 np.ndarray): 包含两个相机位姿的张量 (1, 2, 7)。
            num_views (int): 需要生成的新视角数量，默认为14。

        返回:
            torch.Tensor: 包含每个新视角的位姿 (R_new, t_new) 的张量，形状为 (num_views, 7)。
        """
        # 确保 original_pose 是 NumPy 数组
        if isinstance(original_pose, np.ndarray):
            pose_array = original_pose
        else:
            pose_array = original_pose.detach().cpu().numpy()  # 确保是 NumPy 数据

        print("original_pose shape:", pose_array.shape)  # (1, 2, 7)

        # 提取第一相机的四元数和平移向量
        q1 = pose_array[0, 0, :4]  # (4,) 四元数
        t1 = pose_array[0, 0, 4:7].reshape(3, 1)  # (3,1) 平移向量

        # 提取第二相机的四元数和平移向量
        q2 = pose_array[0, 1, :4]  # (4,)
        t2 = pose_array[0, 1, 4:7].reshape(3, 1)  # (3,1)

        # 将四元数转换为旋转矩阵 (确保四元数格式为 [x, y, z, w])
        R1 = R.from_quat(q1).as_matrix()  # (3,3)
        R2 = R.from_quat(q2).as_matrix()  # (3,3)

        # 计算相机中心
        C1 = -R1.T @ t1  # (3,1)
        C2 = -R2.T @ t2  # (3,1)

        # 椭圆参数
        center = (C1 + C2) / 2  # 椭圆中心 (3,1)
        a = np.linalg.norm(C1 - C2) / 2  # 长轴
        b = a / 2  # 短轴

        # 计算两个相机视角之间的角度范围
        angle1 = np.arctan2(C1[1] - center[1], C1[0] - center[0])  # 视角1的角度
        angle2 = np.arctan2(C2[1] - center[1], C2[0] - center[0])  # 视角2的角度

        # 确保角度按顺时针或逆时针顺序排列
        if angle2 < angle1:
            angle2 += 2 * np.pi  # 保证 angle2 大于 angle1

        # 在两个视角之间均匀分布的角度
        angles = np.linspace(angle1, angle2, num_views)  # 均匀采样角度

        # 生成椭圆轨道上的点
        ellipse_points = np.hstack([a * np.cos(angles).reshape(-1, 1),
                                    b * np.sin(angles).reshape(-1, 1),
                                    np.zeros((num_views, 1))])  # (num_views, 3)

        # 处理广播问题 (转换 center 为 (1,3) 以进行广播)
        center = center.reshape(1, 3)  # 确保形状匹配
        ellipse_points = ellipse_points + center  # (num_views, 3) + (1, 3) 可广播

        # 计算每个点的位姿
        poses = []
        for point in ellipse_points:
            # 相机位置
            C_new = point.reshape(3, 1)  # 转换为 (3,1)

            # 相机朝向场景中心
            look_at = center.T  # 变成 (3,1)
            forward = look_at - C_new
            forward = forward / np.linalg.norm(forward)

            # 计算旋转矩阵
            up = np.array([0, 1, 0])  # 假设上方向为 Y 轴
            right = np.cross(up, forward.squeeze())  # 计算右方向
            right = right / np.linalg.norm(right)
            up = np.cross(forward.squeeze(), right)  # 重新计算 up

            R_new = np.vstack((right, up, -forward.squeeze())).T  # 计算新的旋转矩阵
            # 强制保证旋转矩阵是右手坐标系
            if np.linalg.det(R_new) < 0:
                R_new = -R_new

            # 计算新的平移向量
            t_new = -R_new @ C_new

            # 将旋转矩阵转换为四元数
            q_new = R.from_matrix(R_new).as_quat()  # (4,)

            # 将四元数和平移向量合并为一个 7 维向量
            pose_new = np.concatenate([q_new, t_new.squeeze()])  # (7,)

            # 添加新位姿到 poses 列表中
            poses.append(pose_new)

        # 将第一个和最后一个视角添加为原始位姿
        q1_t = np.concatenate([q1, t1.squeeze()])  # (7,)
        q2_t = np.concatenate([q2, t2.squeeze()])  # (7,)

        poses.insert(0, q1_t)  # 在最前面添加原始第一个相机位姿
        poses.append(q2_t)  # 在最后添加原始第二个相机位姿

        # 转换为 torch.Tensor 并返回
        poses_tensor = torch.tensor(poses, dtype=torch.float32)

<<<<<<< HEAD
        return poses_tensor.unsqueeze(0).to(self.device)
    
=======
        return poses_tensor

    def get_data(self, height=512, width=512, n_frames=16):
        os.makedirs(self.save_dir, exist_ok=True)

        assert os.path.exists(self.prompt_dir)
        filename_list, data_list, prompt_list, pointcloud_list, pose_list = self.load_data_prompts(self.prompt_dir,
                                                                                                   video_size=(
                                                                                                   height, width),
                                                                                                   video_frames=n_frames,
                                                                                                   interp=True)

        return filename_list, data_list, prompt_list, pointcloud_list, pose_list

    def load_data_prompts(self, data_dir, video_size=(256, 256), video_frames=16, interp=False):
        transform = transforms.Compose([
            transforms.Resize(min(video_size)),
            transforms.CenterCrop(video_size),
            transforms.ToTensor(),
            transforms.Normalize(mean=(0.5, 0.5, 0.5), std=(0.5, 0.5, 0.5))])
        ## load prompts
        prompt_file = self.get_filelist(data_dir, ['txt'])
        assert len(prompt_file) > 0, "Error: found No prompt file!"
        ###### default prompt
        default_idx = 0
        default_idx = min(default_idx, len(prompt_file) - 1)
        if len(prompt_file) > 1:
            print(
                f"Warning: multiple prompt files exist. The one {os.path.split(prompt_file[default_idx])[1]} is used.")
        ## only use the first one (sorted by name) if multiple exist

        ## load video
        file_list = self.get_filelist(data_dir, ['jpg', 'png', 'jpeg', 'JPEG', 'PNG', 'JPG'])
        # assert len(file_list) == n_samples, "Error: data and prompts are NOT paired!"
        data_list = []
        filename_list = []
        pointcloud_list = []
        pose_list = []
        prompt_list = self.load_prompts(prompt_file[default_idx])
        n_samples = len(prompt_list)
        for idx in range(n_samples):
            if interp:
                image1 = Image.open(file_list[2 * idx]).convert('RGB')
                image_tensor1 = transform(image1).unsqueeze(1)  # [c,1,h,w]
                image2 = Image.open(file_list[2 * idx + 1]).convert('RGB')
                image_tensor2 = transform(image2).unsqueeze(1)  # [c,1,h,w]
                frame_tensor1 = repeat(image_tensor1, 'c t h w -> c (repeat t) h w', repeat=video_frames // 2)
                frame_tensor2 = repeat(image_tensor2, 'c t h w -> c (repeat t) h w', repeat=video_frames // 2)
                frame_tensor = torch.cat([frame_tensor1, frame_tensor2], dim=1)
                _, filename = os.path.split(file_list[idx * 2])
            else:
                image = Image.open(file_list[idx]).convert('RGB')
                image_tensor = transform(image).unsqueeze(1)  # [c,1,h,w]
                frame_tensor = repeat(image_tensor, 'c t h w -> c (repeat t) h w', repeat=video_frames)
                _, filename = os.path.split(file_list[idx])

            data_list.append(frame_tensor)
            filename_list.append(filename)
        pointcloud_tensor = self.load_pointcloud(os.path.join(data_dir, "points3D.ply"))
        pose_tensor = self.load_pose(os.path.join(data_dir, "images.bin"))
        pointcloud_list.append(pointcloud_tensor)
        pose_list.append(pose_tensor)
        return filename_list, data_list, prompt_list, pointcloud_list, pose_list

    def load_pointcloud(self, ply_file, sample_ratio=1 / 8):
        plydata = PlyData.read(ply_file)
        vertices = plydata['vertex']
        positions = torch.tensor(np.vstack([vertices['x'], vertices['y'], vertices['z']]).T,
                                 dtype=torch.float32)  # [N,3]
        colors = torch.tensor(np.vstack([vertices['red'], vertices['green'], vertices['blue']]).T / 255.0,
                              dtype=torch.float32)  # [N,3]
        total_points = positions.size(0)
        sample_size = int(total_points * sample_ratio)
        indices = torch.randperm(total_points)[:sample_size]
        sampled_positions = positions[indices]
        sampled_colors = colors[indices]

        pointcloud = torch.cat([sampled_positions, sampled_colors], dim=1)  # [N, 6]

        return pointcloud.unsqueeze(0)  # [1, N, 6]

    def load_pose(self, pose_file):
        images = read_images_binary(pose_file)
        poses = []

        for _, data in images.items():
            qvec = data.qvec
            tvec = data.tvec

            pose = np.concatenate([qvec, tvec])
            poses.append(pose)

        poses_np = np.array(poses, dtype=np.float32)  # 转为 NumPy 数组
        poses_tensor = torch.from_numpy(poses_np)
        return poses_tensor.unsqueeze(0).to(self.device)  # [2, 7]

    def load_prompts(self, prompt_file):
        f = open(prompt_file, 'r')
        prompt_list = []
        for idx, line in enumerate(f.readlines()):
            l = line.strip()
            if len(l) != 0:
                prompt_list.append(l)
            f.close()
        return prompt_list

>>>>>>> b8349931
    def get_filelist(self, data_dir, postfixes):
        patterns = [os.path.join(data_dir, f"*.{postfix}") for postfix in postfixes]
        file_list = []
        for pattern in patterns:
            file_list.extend(glob.glob(pattern))
        file_list.sort()
        return file_list

    def configure_optimizers(self):
        lr = self.model.learning_rate
        params = list(self.model.model.parameters())
        if self.model.image_proj_model_trainable:
            params.extend(list(self.model.image_proj_model.parameters()))

        optimizer = torch.optim.AdamW(params, lr=lr)
        return optimizer

    def train(self):
        os.makedirs(self.save_dir, exist_ok=True)

        optimizer = self.configure_optimizers()
        scaler = torch.amp.GradScaler('cuda')
        # start_time = time.time()
        best_loss = float("inf")
        pbar = tqdm(range(1, self.epochs + 1), desc="Training Progress", unit="epoch")
        for epoch in pbar:
            self.model.train()
            optimizer.zero_grad()

            with torch.amp.autocast('cuda'):
<<<<<<< HEAD
                loss, loss_dict = self.training_step()
                
=======
                loss = self.training_step()

>>>>>>> b8349931
            scaler.scale(loss).backward()

            scaler.step(optimizer)
            scaler.update()
            optimizer.zero_grad()
<<<<<<< HEAD
            
=======

            # **计算剩余时间**
            # elapsed_time = time.time() - start_time
            # avg_time_per_epoch = elapsed_time / (epoch + 1)
            # remaining_time = avg_time_per_epoch * (self.epochs - epoch - 1)
>>>>>>> b8349931

            if loss.item() < best_loss:
                best_loss = loss.item()
                torch.save(self.model.state_dict(), os.path.join(save_dir, "best_model.ckpt"))

            if epoch % self.save_every_n_epoch == 0:
                torch.save(self.model.state_dict(), os.path.join(self.save_dir, f"model_{epoch}.ckpt"))

            pbar.set_postfix({
                "loss": f"{loss.item():.4f}",
                "best_loss": f"{best_loss:.4f}"
            })

        # torch.save(self.model.state_dict(), os.path.join(save_dir, "last.ckpt"))
        print("Done!")


if __name__ == '__main__':
    parser = argparse.ArgumentParser()
    parser.add_argument("--seed", "-s", type=int, default=20230211, help="seed for seed_everything")
    parser.add_argument("--name", "-n", type=str, default="", help="experiment name, as saving folder")

    parser.add_argument("--base", "-b", nargs="*", metavar="base_config.yaml",
                        help="paths to base configs. Loaded from left-to-right. "
                             "Parameters can be overwritten or added with command-line options of the form `--key value`.",
                        default=list())

    parser.add_argument("--train", "-t", action='store_true', default=False, help='train')
    parser.add_argument("--val", "-v", action='store_true', default=False, help='val')
    parser.add_argument("--test", action='store_true', default=False, help='test')

    parser.add_argument("--logdir", "-l", type=str, default="logs", help="directory for logging dat shit")
    parser.add_argument("--auto_resume", action='store_true', default=False, help="resume from full-info checkpoint")
    parser.add_argument("--auto_resume_weight_only", action='store_true', default=False,
                        help="resume from weight-only checkpoint")
    parser.add_argument("--debug", "-d", action='store_true', default=False, help="enable post-mortem debugging")

    name = "training_512_v1.0"
    config_file = "configs/" + name + "/config_interp.yaml"
    save_dir = "checkpoints"
    data_dir = "../data/prompts"

    diffusionModule = DiffusionModule(parser, [config_file], save_dir, data_dir, epochs=20, save_every_n_epoch=20)
    diffusionModule.train()<|MERGE_RESOLUTION|>--- conflicted
+++ resolved
@@ -16,12 +16,6 @@
 from tqdm import tqdm
 from read_write_model import read_images_binary
 from scipy.spatial.transform import Rotation as R
-<<<<<<< HEAD
-=======
-import open3d as o3d
-import matplotlib.pyplot as plt
-from mpl_toolkits.mplot3d import Axes3D
->>>>>>> b8349931
 
 
 def get_nondefault_trainer_args(args):
@@ -99,13 +93,9 @@
     def training_step(self):
         loss, loss_dict = self.shared_step()
         # self.model.log_dict(loss_dict, prog_bar=True, logger=True, on_step=True, on_epoch=True, sync_dist=False)
-<<<<<<< HEAD
         return loss, loss_dict
     
-=======
-        return loss
-
->>>>>>> b8349931
+
     def shared_step(self, **kwargs):
         x, c, poses, fs = self.get_batch_input(return_fs=True)
         # kwargs.update({"fs": fs.long()})
@@ -118,7 +108,7 @@
         videos = data_list[0]
         # filenames = filename_list[0]
         pointcloud = pointcloud_list[0]
-        pose = pose_list[0]  # (1, 2, 7)
+        poses = pose_list[0]  # (1, 2, 7)
 
         if isinstance(videos, list):
             videos = torch.stack(videos, dim=0).to("cuda")
@@ -131,18 +121,12 @@
         img_emb = self.model.embedder(img)  ## blc
         img_emb = self.model.image_proj_model(img_emb)
 
+        
         pc_emb = self.model.pc_embedder(pointcloud)
-<<<<<<< HEAD
         
         poses_all = self.get_new_pose(poses)
         
-=======
-
-        ## TODO 根据首尾帧POSE以及帧数预测出全部
-        # (16, 7)
-        all_poses = self.get_new_pose(pose)  # (16, 7)形状的所有位姿，前两个是原始位姿 pose是初始的两个位姿
-
->>>>>>> b8349931
+
         cond_emb = self.model.get_learned_conditioning(prompts)
         cond = {"c_crossattn": [torch.cat([cond_emb, img_emb, pc_emb], dim=1)]}
         # cond = {"c_crossattn": [torch.cat([cond_emb, img_emb], dim=1)]}
@@ -157,7 +141,7 @@
         out = [z, cond]
 
         if return_pose:
-            out.append(pose)
+            out.append(poses_all)
 
         if return_fs:
             out.append(fs)
@@ -165,7 +149,7 @@
         return out
 
     # new_poses return (16, 7) 固定椭圆 没有限制在一个椭圆轨道之内
-    def get_new_pose(original_pose, num_views=14):
+    def get_new_pose(self, original_pose, num_views=14):
         """
         根据两个初始相机的位姿生成一个椭圆轨道，并在轨道上生成新的视角和位姿，且仅在两个初始位姿之间。
 
@@ -268,12 +252,8 @@
 
         # 转换为 torch.Tensor 并返回
         poses_tensor = torch.tensor(poses, dtype=torch.float32)
-
-<<<<<<< HEAD
         return poses_tensor.unsqueeze(0).to(self.device)
     
-=======
-        return poses_tensor
 
     def get_data(self, height=512, width=512, n_frames=16):
         os.makedirs(self.save_dir, exist_ok=True)
@@ -379,7 +359,6 @@
             f.close()
         return prompt_list
 
->>>>>>> b8349931
     def get_filelist(self, data_dir, postfixes):
         patterns = [os.path.join(data_dir, f"*.{postfix}") for postfix in postfixes]
         file_list = []
@@ -410,27 +389,14 @@
             optimizer.zero_grad()
 
             with torch.amp.autocast('cuda'):
-<<<<<<< HEAD
                 loss, loss_dict = self.training_step()
                 
-=======
-                loss = self.training_step()
-
->>>>>>> b8349931
             scaler.scale(loss).backward()
 
             scaler.step(optimizer)
             scaler.update()
             optimizer.zero_grad()
-<<<<<<< HEAD
             
-=======
-
-            # **计算剩余时间**
-            # elapsed_time = time.time() - start_time
-            # avg_time_per_epoch = elapsed_time / (epoch + 1)
-            # remaining_time = avg_time_per_epoch * (self.epochs - epoch - 1)
->>>>>>> b8349931
 
             if loss.item() < best_loss:
                 best_loss = loss.item()
